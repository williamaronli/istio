--- conflicted
+++ resolved
@@ -47,11 +47,7 @@
 // checkApplicationPorts verifies that Envoy has received configuration for all ports exposed by the application container.
 func (p *Probe) checkInboundConfigured() error {
 	if len(p.ApplicationPorts) > 0 {
-<<<<<<< HEAD
-		listeningPorts, listeners, err := util.GetInboundListeningPorts(p.LocalHostAddr, p.AdminPort)
-=======
-		listeningPorts, listeners, err := util.GetInboundListeningPorts(p.AdminPort, p.NodeType)
->>>>>>> 790c8682
+		listeningPorts, listeners, err := util.GetInboundListeningPorts(p.LocalHostAddr, p.AdminPort, p.NodeType)
 		if err != nil {
 			return err
 		}
